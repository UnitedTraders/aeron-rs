/*
 * Copyright 2020 UT OVERSEAS INC
 *
 * Licensed under the Apache License, Version 2.0 (the "License");
 * you may not use this file except in compliance with the License.
 * You may obtain a copy of the License at
 *
 * https://www.apache.org/licenses/LICENSE-2.0
 *
 * Unless required by applicable law or agreed to in writing, software
 * distributed under the License is distributed on an "AS IS" BASIS,
 * WITHOUT WARRANTIES OR CONDITIONS OF ANY KIND, either express or implied.
 * See the License for the specific language governing permissions and
 * limitations under the License.
 */

use crate::concurrent::atomic_buffer::AtomicBuffer;
use crate::concurrent::logbuffer::buffer_claim::BufferClaim;
use crate::concurrent::logbuffer::{data_frame_header, frame_descriptor, header::HeaderWriter, log_buffer_descriptor};
use crate::utils::bit_utils;
use crate::utils::errors::AeronError;
use crate::utils::types::{Index, I32_SIZE, I64_SIZE};

/**
 * Supplies the reserved value field for a data frame header. The returned value will be set in the header as
 * Little Endian format.
 *
 * This will be called as the last action of encoding a data frame right before the length is set. All other fields
 * in the header plus the body of the frame will have been written at the point of supply.
 *
 * @param term_buffer for the message
 * @param term_offset of the start of the message
 * @param length of the message in bytes
 */
pub type OnReservedValueSupplier = fn(&AtomicBuffer, Index, Index) -> i64;

pub const TERM_APPENDER_FAILED: Index = I32_SIZE - 2;

fn default_reserved_value_supplier(_term_buffer: AtomicBuffer, _term_offset: Index, _length: Index) -> i64 {
    0
}

struct TermAppender<'a> {
    term_buffer: &'a AtomicBuffer,
    tail_buffer: &'a AtomicBuffer,
    tail_offset: Index,
}

impl<'a> TermAppender<'a> {
    // Term buffer - for messages
    // Meta data buffer - for metadata used by Aeron for maintaining messages flow
    // Partition index - is number 0, 1 ... X which are indexes of this particular term appender
    // in the array of other appenders. All appenders share one metadata buffer therefore
    // each appender uses its own space inside metadata buffer known as tail_buffer.
    pub fn new(term_buffer: &'a AtomicBuffer, meta_data_buffer: &'a AtomicBuffer, partition_index: Index) -> Self {
        Self {
            term_buffer,
            tail_buffer: meta_data_buffer,
            tail_offset: *log_buffer_descriptor::TERM_TAIL_COUNTER_OFFSET + (partition_index * I64_SIZE as Index),
        }
    }

    pub fn term_buffer(&self) -> &AtomicBuffer {
        self.term_buffer
    }

    pub fn raw_tail_volatile(&self) -> i64 {
        self.tail_buffer.get_volatile::<i64>(self.tail_offset)
    }

    // This fn publish message (with the size less than MTU) which was previously
    // stored in internal term_buffer via append_..._message().
    // MTU is a maximum transmission unit and its set on a channel level.
    // header - header writer which already points to header part of metadata buffer. Specific header info will be written inside claim()
    // length - length of the message body (payload)
    // buffer_claim - buffer in to which msg will be "written" (actually wrapped) from term_buffer
    // active_term_id - the term to write message to
    pub fn claim(
        &self,
        header: &HeaderWriter,
        length: Index,
        buffer_claim: &mut BufferClaim,
        active_term_id: i32,
    ) -> Result<Index, AeronError> {
        let frame_length: Index = length + data_frame_header::LENGTH;
        let aligned_length: Index = bit_utils::align(frame_length, frame_descriptor::FRAME_ALIGNMENT);
        let raw_tail: i64 = self.get_and_add_raw_tail(aligned_length);
        let term_offset: i64 = raw_tail & 0xFFFFFFFF;
        let term_id: i32 = log_buffer_descriptor::term_id(raw_tail);

        let term_length = self.term_buffer.capacity();

        TermAppender::check_term(active_term_id, term_id)?;

        let mut resulting_offset = term_offset + aligned_length as i64;
        if resulting_offset > term_length as i64 {
            resulting_offset =
                TermAppender::handle_end_of_log_condition(self.term_buffer, term_offset, header, term_length, term_id) as i64;
        } else {
            let frame_offset = term_offset as Index;
            header.write(self.term_buffer, frame_offset, frame_length, term_id);
            buffer_claim.wrap_with_offset(self.term_buffer, frame_offset, frame_length);
        }

        Ok(resulting_offset as Index)
    }

    // This fn copy supplied (in msg_body_buffer) message in to internal term_buffer
    pub fn append_unfragmented_message(
        &self,
        header: &HeaderWriter,
        msg_body_buffer: &AtomicBuffer,
        msg_body_offset: Index,
        length: Index,
        reserved_value_supplier: OnReservedValueSupplier,
        active_term_id: i32,
    ) -> Result<Index, AeronError> {
        let frame_length: Index = length + data_frame_header::LENGTH;
        let aligned_length: Index = bit_utils::align(frame_length, frame_descriptor::FRAME_ALIGNMENT);
        let raw_tail: i64 = self.get_and_add_raw_tail(aligned_length);
        let term_offset: i64 = raw_tail & 0xFFFFFFFF;
        let term_id: i32 = log_buffer_descriptor::term_id(raw_tail);

        let term_length = self.term_buffer.capacity();

        TermAppender::check_term(active_term_id, term_id)?;

        let mut resulting_offset = term_offset + aligned_length as i64;

        if resulting_offset > term_length as i64 {
            resulting_offset =
                TermAppender::handle_end_of_log_condition(self.term_buffer, term_offset, header, term_length, term_id) as i64;
        } else {
            let frame_offset = term_offset as Index;
            header.write(self.term_buffer, frame_offset, frame_length, term_id);
            self.term_buffer
                .copy_from(frame_offset + data_frame_header::LENGTH, msg_body_buffer, msg_body_offset, length);

            let reserved_value: i64 = reserved_value_supplier(self.term_buffer, frame_offset, frame_length);
            self.term_buffer
                .put::<i64>(frame_offset + *data_frame_header::RESERVED_VALUE_FIELD_OFFSET, reserved_value);

            frame_descriptor::set_frame_length_ordered(self.term_buffer, frame_offset, frame_length);
        }

        Ok(resulting_offset as Index)
    }

    /* Looks like this generic fn is not used. Therefore leave it incomplete for now.
     * It will need proper constraint on T to be fully functional.
    pub fn append_unfragmented_message_buf_iter<T>(&self, header: &HeaderWriter,
                                                    buffer_iter: T,
                                                    length: Index,
                                                    reserved_value_supplier: OnReservedValueSupplier,
                                                    active_term_id: i32) -> i32 {
        let frame_length: Index = length + data_frame_header::LENGTH;
        let aligned_length: Index = bit_utils::align(frame_length, frame_descriptor::FRAME_ALIGNMENT);
        let raw_tail: i64 = get_and_add_raw_tail(aligned_length);
        let term_offset: i64 = raw_tail & 0xFFFFFFFF;
        let term_id: i32 = log_buffer_descriptor::term_id(raw_tail);

        let term_length: i32 = self.term_buffer.capacity();

        check_term(active_term_id, term_id);

        let mut resulting_offset = term_offset + aligned_length as i64;

        if resulting_offset > term_length as i64 {
            resulting_offset = handle_end_of_log_condition(self.term_buffer, term_offset, header, term_length, term_id);
        } else {
            let frame_offset: i32 = term_offset as i32;
            header.write(self.term_buffer, frame_offset, frame_length, term_id);

            let mut offset = frame_offset + data_frame_header::LENGTH;

            loop {
                let ending_offset = offset + length;
                if offset >= ending_offset {
                    break;
                }
                offset += buffer_iter.capacity();
                buffer_iter.next();

                self.term_buffer.copy_from(offset, *buffer_iter, 0, buffer_iter.capacity());
            }

            let reserved_value = reserved_value_supplier(self.term_buffer, frame_offset, frame_length);
            self.term_buffer.put::<i64>(frame_offset + *data_frame_header::RESERVED_VALUE_FIELD_OFFSET, reserved_value);

            frame_descriptor::set_frame_length_ordered(self.term_buffer, frame_offset, frame_length);
            }

            resulting_offset as i32
    }
    */

    // This fn copy supplied (in msg_body_buffer) message in to internal term_buffer
    pub fn append_fragmented_message(
        &self,
        header: &HeaderWriter,
        msg_body_buffer: &AtomicBuffer,
        msg_body_offset: Index,
        length: Index,
        max_payload_length: Index,
        reserved_value_supplier: OnReservedValueSupplier,
        active_term_id: i32,
    ) -> Result<Index, AeronError> {
        let num_max_payloads = length / max_payload_length;
        let remaining_payload = length % max_payload_length;
        let last_frame_length = if remaining_payload > 0 {
            bit_utils::align(
                remaining_payload + data_frame_header::LENGTH,
                frame_descriptor::FRAME_ALIGNMENT,
            )
        } else {
            0
        };

        let required_length: Index = (num_max_payloads * (max_payload_length + data_frame_header::LENGTH)) + last_frame_length;
        let raw_tail: i64 = self.get_and_add_raw_tail(required_length);
        let term_offset: i64 = raw_tail & 0xFFFFFFFF;
        let term_id: i32 = log_buffer_descriptor::term_id(raw_tail);

        let term_length = self.term_buffer.capacity();

        TermAppender::check_term(active_term_id, term_id)?;

        let mut resulting_offset = term_offset + required_length as i64;

        if resulting_offset > term_length as i64 {
            resulting_offset =
                TermAppender::handle_end_of_log_condition(self.term_buffer, term_offset, header, term_length, term_id) as i64;
        } else {
            let mut flags: u8 = frame_descriptor::BEGIN_FRAG;
            let mut remaining: Index = length;
            let mut frame_offset = term_offset as Index;

            loop {
                let bytes_to_write: Index = std::cmp::min(remaining, max_payload_length);
                let frame_length: Index = bytes_to_write + data_frame_header::LENGTH;
                let aligned_length: Index = bit_utils::align(frame_length, frame_descriptor::FRAME_ALIGNMENT);

                header.write(self.term_buffer, frame_offset, frame_length, term_id);

                self.term_buffer.copy_from(
                    frame_offset + data_frame_header::LENGTH,
                    msg_body_buffer,
                    msg_body_offset + (length - remaining),
                    bytes_to_write,
                );

                if remaining <= max_payload_length {
                    flags |= frame_descriptor::END_FRAG;
                }

                frame_descriptor::set_frame_flags(self.term_buffer, frame_offset, flags);

                let reserved_value: i64 = reserved_value_supplier(self.term_buffer, frame_offset, frame_length);
                self.term_buffer
                    .put::<i64>(frame_offset + *data_frame_header::RESERVED_VALUE_FIELD_OFFSET, reserved_value);

                frame_descriptor::set_frame_length_ordered(self.term_buffer, frame_offset, frame_length);

                flags = 0;
                frame_offset += aligned_length;
                remaining -= bytes_to_write;

                if remaining <= 0 {
                    break;
                }
            }
        }

        Ok(resulting_offset as Index)
    }

    fn check_term(expected_term_id: i32, term_id: i32) -> Result<(), AeronError> {
        if term_id != expected_term_id {
            return Err(AeronError::IllegalStateException(format!(
                "action possibly delayed: expected_term_id={} term_id={}",
                expected_term_id, term_id
            )));
        }
        Ok(())
    }

    fn handle_end_of_log_condition(
        term_buffer: &AtomicBuffer,
        term_offset: i64,
        header: &HeaderWriter,
        term_length: Index,
        term_id: i32,
    ) -> Index {
        if term_offset < term_length as i64 {
            let offset = term_offset as Index;
            let padding_length = term_length - offset;
            header.write(term_buffer, offset, padding_length, term_id);
            frame_descriptor::set_frame_type(term_buffer, offset, data_frame_header::HDR_TYPE_PAD);
            frame_descriptor::set_frame_length_ordered(term_buffer, offset, padding_length);
        }

        TERM_APPENDER_FAILED
    }

    fn get_and_add_raw_tail(&self, aligned_length: Index) -> i64 {
        self.tail_buffer.get_and_add_i64(self.tail_offset, aligned_length as i64)
    }
}

#[cfg(test)]
mod tests {
    use super::*;
    use crate::concurrent::atomic_buffer::AlignedBuffer;
    use lazy_static::lazy_static;

    const TERM_BUFFER_CAPACITY: Index = log_buffer_descriptor::TERM_MIN_LENGTH;
    const META_DATA_BUFFER_CAPACITY: Index = log_buffer_descriptor::LOG_META_DATA_LENGTH;
    const MAX_FRAME_LENGTH: Index = 1024;

    const MAX_PAYLOAD_LENGTH: Index = MAX_FRAME_LENGTH - data_frame_header::LENGTH;
    const SRC_BUFFER_CAPACITY: Index = 2 * 1024;
    const TERM_ID: i32 = 101;
    const RESERVED_VALUE: i64 = 777;
    const PARTITION_INDEX: Index = 1;
    lazy_static! {
        pub static ref TERM_TAIL_OFFSET: Index = *log_buffer_descriptor::TERM_TAIL_COUNTER_OFFSET + PARTITION_INDEX * I64_SIZE;
    }

    // The macro creates two sets of buffer to support a-la Mock logic.
    // Buffers listed in macro arguments should be filled by these tests while
    // not visible from inside buffers will be used for TermAppender and HeaderWriter
    #[macro_export]
    macro_rules! gen_test_data {
        ($metadata_buffer:ident, $term_buffer:ident, $hdr:ident, $msg_body:ident, $term_appender:ident, $header_writer:ident, $hidden_metadata_buffer:ident) => {
            let m_buff = AlignedBuffer::with_capacity(META_DATA_BUFFER_CAPACITY);
            let $metadata_buffer = AtomicBuffer::from_aligned(&m_buff);
            let t_buff = AlignedBuffer::with_capacity(TERM_BUFFER_CAPACITY);
            let $term_buffer = AtomicBuffer::from_aligned(&t_buff);
            let h_buff = AlignedBuffer::with_capacity(data_frame_header::LENGTH);
            let $hdr = AtomicBuffer::from_aligned(&h_buff);
            let m_buff = AlignedBuffer::with_capacity(SRC_BUFFER_CAPACITY);
            let $msg_body = AtomicBuffer::from_aligned(&m_buff);

            let hm_buff = AlignedBuffer::with_capacity(META_DATA_BUFFER_CAPACITY);
            let $hidden_metadata_buffer = AtomicBuffer::from_aligned(&hm_buff);
            let ht_buff = AlignedBuffer::with_capacity(TERM_BUFFER_CAPACITY);
            let hidden_term_buffer = AtomicBuffer::from_aligned(&ht_buff);

            let $term_appender = TermAppender::new(&hidden_term_buffer, &$hidden_metadata_buffer, PARTITION_INDEX);
            let $header_writer = HeaderWriter::new(&$hdr);

            $metadata_buffer.set_memory(0, $metadata_buffer.capacity(), 0);
            $term_buffer.set_memory(0, $term_buffer.capacity(), 0);
            $hdr.set_memory(0, $hdr.capacity(), 0);
            $msg_body.set_memory(0, $msg_body.capacity(), 1);

            $hidden_metadata_buffer.set_memory(0, $hidden_metadata_buffer.capacity(), 0);
            hidden_term_buffer.set_memory(0, hidden_term_buffer.capacity(), 0);
        };
    }

    fn pack_raw_tail(term_id: i32, term_offset: Index) -> i64 {
        ((term_id as i64) << 32) | term_offset  as i64
    }

    fn reserved_value_supplier(_buf: &AtomicBuffer, _unused: Index, _unused1: Index) -> i64 {
        RESERVED_VALUE
    }

    #[test]
    #[allow(unused_variables)]
    fn test_term_appender_buf_capacity() {
        gen_test_data!(metadata_buffer, term_buffer, hdr, msg_body, term_appender, header_writer, hidden_metadata_buffer);

        assert_eq!(term_appender.term_buffer().capacity(), TERM_BUFFER_CAPACITY);
    }

    // All these test are ported copies of original C++ Mock tests. The philosophy of these
    // tests is to make two independent computations: one by tested functions and other with
    // simplified steps in the test code itself. Then compare results.
    #[test]
    #[allow(unused_variables)]
    fn test_term_appender_append_frame_to_empty_log() {
        let msg_length: Index = 20;
        let frame_length: Index = data_frame_header::LENGTH + msg_length;
        let aligned_frame_length = bit_utils::align(frame_length, frame_descriptor::FRAME_ALIGNMENT);
        let tail: Index = 0;

        gen_test_data!(metadata_buffer, term_buffer, hdr, msg_body, term_appender, header_writer, hidden_metadata_buffer);

        // Write TERM_ID in to metadata buffer used by TermAppender
        let packed_tail = pack_raw_tail(TERM_ID, tail);
        let _prev_tail = hidden_metadata_buffer.get_and_add_i64(*TERM_TAIL_OFFSET, packed_tail);

        // Mark this message as pending
        term_buffer.put_ordered::<i32>(frame_descriptor::length_offset(tail), -frame_length as i32);
        // Copy the message from msg_body in to term buffer
        term_buffer.copy_from(data_frame_header::LENGTH, &msg_body, 0, msg_length);
        // Write reserved value i.e. reserve needed amount of term buffer
        term_buffer.put::<i64>(tail + *data_frame_header::RESERVED_VALUE_FIELD_OFFSET, RESERVED_VALUE);
        // Mark message as ready for transmission
        term_buffer.put_ordered::<i32>(frame_descriptor::length_offset(tail), frame_length as i32);

        let resulting_offset = term_appender.append_unfragmented_message(&header_writer, &msg_body, 0, msg_length, reserved_value_supplier, TERM_ID);

        assert!(resulting_offset.is_ok());

        assert_eq!(resulting_offset.unwrap(), aligned_frame_length);
    }


    #[test]
    #[allow(unused_variables)]
    fn test_term_appender_append_frame_twice() {
        let msg_length: Index = 20;
        let frame_length: Index = data_frame_header::LENGTH + msg_length;
        let aligned_frame_length = bit_utils::align(frame_length, frame_descriptor::FRAME_ALIGNMENT);
        let mut tail: Index = 0;

        gen_test_data!(metadata_buffer, term_buffer, hdr, msg_body, term_appender, header_writer, hidden_metadata_buffer);

        // Write TERM_ID in to metadata buffer used by TermAppender
        let packed_tail = pack_raw_tail(TERM_ID, tail);
        let _prev_tail = hidden_metadata_buffer.get_and_add_i64(*TERM_TAIL_OFFSET, packed_tail);

        term_buffer.put_ordered::<i32>(frame_descriptor::length_offset(tail), -frame_length as i32);
        term_buffer.copy_from(tail + data_frame_header::LENGTH, &msg_body, 0, msg_length);
        term_buffer.put::<i64>(tail + *data_frame_header::RESERVED_VALUE_FIELD_OFFSET, RESERVED_VALUE);
        term_buffer.put_ordered::<i32>(frame_descriptor::length_offset(tail), frame_length as i32);

        let resulting_offset0 = term_appender.append_unfragmented_message(&header_writer, &msg_body, 0, msg_length, reserved_value_supplier, TERM_ID);
        assert!(resulting_offset0.is_ok());
        assert_eq!(resulting_offset0.unwrap(), aligned_frame_length);

        tail = aligned_frame_length;

        term_buffer.put_ordered::<i32>(frame_descriptor::length_offset(tail), -frame_length as i32);
        term_buffer.copy_from(tail + data_frame_header::LENGTH, &msg_body, 0, msg_length);
        term_buffer.put::<i64>(tail + *data_frame_header::RESERVED_VALUE_FIELD_OFFSET, RESERVED_VALUE);
        term_buffer.put_ordered::<i32>(frame_descriptor::length_offset(tail), frame_length as i32);

        let resulting_offset1 = term_appender.append_unfragmented_message(&header_writer, &msg_body, 0, msg_length, reserved_value_supplier, TERM_ID);
        assert!(resulting_offset1.is_ok());
        assert_eq!(resulting_offset1.unwrap(), aligned_frame_length * 2);
    }

    // Should pad log when appending with insufficient remaining capacity
    #[test]
    #[allow(unused_variables)]
    fn test_term_appender_pad_log() {
        let msg_length: Index = 120;
        let required_frame_size =
            bit_utils::align(msg_length + data_frame_header::LENGTH, frame_descriptor::FRAME_ALIGNMENT);
        let tail_value =
            TERM_BUFFER_CAPACITY - bit_utils::align(msg_length, frame_descriptor::FRAME_ALIGNMENT);
        let frame_length = TERM_BUFFER_CAPACITY - tail_value;

        gen_test_data!(metadata_buffer, term_buffer, hdr, msg_body, term_appender, header_writer, hidden_metadata_buffer);

        // Write TERM_ID in to metadata buffer used by TermAppender
        let packed_tail = pack_raw_tail(TERM_ID, tail_value);
        let _prev_tail = hidden_metadata_buffer.get_and_add_i64(*TERM_TAIL_OFFSET, packed_tail);

        term_buffer.put_ordered::<i32>(frame_descriptor::length_offset(tail_value), -frame_length as i32);
        term_buffer.put::<u16>(frame_descriptor::type_offset(tail_value), data_frame_header::HDR_TYPE_PAD);
        term_buffer.put_ordered::<i32>(frame_descriptor::length_offset(tail_value), frame_length as i32);
    
        let resulting_offset = term_appender.append_unfragmented_message(&header_writer, &msg_body, 0, msg_length, reserved_value_supplier, TERM_ID);
        assert!(resulting_offset.is_ok());
        assert_eq!(resulting_offset.unwrap(), TERM_APPENDER_FAILED);
    }

    // Should fragment message over two frames
    #[test]
    #[allow(unused_variables)]
    fn test_term_appender_fragment_message() {
        let msg_length: Index = MAX_PAYLOAD_LENGTH + 1;
        let frame_length = data_frame_header::LENGTH + 1;
        let required_capacity =
            bit_utils::align(frame_length, frame_descriptor::FRAME_ALIGNMENT) + MAX_FRAME_LENGTH;
        let mut tail: Index = 0;
        
        gen_test_data!(metadata_buffer, term_buffer, hdr, msg_body, term_appender, header_writer, hidden_metadata_buffer);
        
        // Write TERM_ID in to metadata buffer used by TermAppender
        let packed_tail = pack_raw_tail(TERM_ID, tail);
        let _prev_tail = hidden_metadata_buffer.get_and_add_i64(*TERM_TAIL_OFFSET, packed_tail);

        term_buffer.put_ordered::<i32>(frame_descriptor::length_offset(tail), -MAX_FRAME_LENGTH as i32);
        term_buffer.copy_from(tail + data_frame_header::LENGTH, &msg_body, 0, MAX_PAYLOAD_LENGTH);
        term_buffer.put::<u8>(frame_descriptor::flags_offset(tail), frame_descriptor::BEGIN_FRAG);
        term_buffer.put::<i64>(tail + *data_frame_header::RESERVED_VALUE_FIELD_OFFSET, RESERVED_VALUE);
        term_buffer.put_ordered::<i32>(frame_descriptor::length_offset(tail), MAX_FRAME_LENGTH as i32);

        tail = MAX_FRAME_LENGTH;

        term_buffer.put_ordered::<i32>(frame_descriptor::length_offset(tail), -frame_length as i32);
        term_buffer.copy_from(tail + data_frame_header::LENGTH, &msg_body, MAX_PAYLOAD_LENGTH, 1);
        term_buffer.put::<u8>(frame_descriptor::flags_offset(tail), frame_descriptor::END_FRAG);
        term_buffer.put::<i64>(tail + *data_frame_header::RESERVED_VALUE_FIELD_OFFSET, RESERVED_VALUE);
        term_buffer.put_ordered::<i32>(frame_descriptor::length_offset(tail), frame_length as i32);

        let resulting_offset = term_appender.append_fragmented_message(&header_writer, &msg_body, 0, msg_length, MAX_PAYLOAD_LENGTH, reserved_value_supplier, TERM_ID);
        assert!(resulting_offset.is_ok());
        assert_eq!(resulting_offset.unwrap(), required_capacity);
    }

    #[test]
    #[allow(unused_variables)]
    fn test_term_appender_claim_region_for_zero_copy_encoding() {
        let msg_length: Index = 20;
        let frame_length = data_frame_header::LENGTH + msg_length;
        let aligned_frame_length = bit_utils::align(frame_length, frame_descriptor::FRAME_ALIGNMENT);
        let tail: Index = 0;
    
        let mut buffer_claim = BufferClaim::default();

        gen_test_data!(metadata_buffer, term_buffer, hdr, msg_body, term_appender, header_writer, hidden_metadata_buffer);

        // Write TERM_ID in to metadata buffer used by TermAppender
        let packed_tail = pack_raw_tail(TERM_ID, tail);
        let _prev_tail = hidden_metadata_buffer.get_and_add_i64(*TERM_TAIL_OFFSET, packed_tail);

        term_buffer.put_ordered::<i32>(frame_descriptor::length_offset(tail), -frame_length as i32);

        let resulting_offset = term_appender.claim(&header_writer, msg_length, &mut buffer_claim, TERM_ID);
        assert!(resulting_offset.is_ok());
        assert_eq!(resulting_offset.unwrap(), aligned_frame_length);

        assert_eq!(buffer_claim.offset(), (tail + data_frame_header::LENGTH));
        assert_eq!(buffer_claim.length(), msg_length);

<<<<<<< HEAD
        ta0.claim(&hw, msg.len() as Index, &mut buffer_claim, 0).ok();
=======
        buffer_claim.commit();
>>>>>>> dd16bee6
    }
}<|MERGE_RESOLUTION|>--- conflicted
+++ resolved
@@ -85,7 +85,7 @@
         let frame_length: Index = length + data_frame_header::LENGTH;
         let aligned_length: Index = bit_utils::align(frame_length, frame_descriptor::FRAME_ALIGNMENT);
         let raw_tail: i64 = self.get_and_add_raw_tail(aligned_length);
-        let term_offset: i64 = raw_tail & 0xFFFFFFFF;
+        let term_offset: i64 = raw_tail & 0xFFFF_FFFF;
         let term_id: i32 = log_buffer_descriptor::term_id(raw_tail);
 
         let term_length = self.term_buffer.capacity();
@@ -118,7 +118,7 @@
         let frame_length: Index = length + data_frame_header::LENGTH;
         let aligned_length: Index = bit_utils::align(frame_length, frame_descriptor::FRAME_ALIGNMENT);
         let raw_tail: i64 = self.get_and_add_raw_tail(aligned_length);
-        let term_offset: i64 = raw_tail & 0xFFFFFFFF;
+        let term_offset: i64 = raw_tail & 0xFFFF_FFFF;
         let term_id: i32 = log_buffer_descriptor::term_id(raw_tail);
 
         let term_length = self.term_buffer.capacity();
@@ -133,8 +133,12 @@
         } else {
             let frame_offset = term_offset as Index;
             header.write(self.term_buffer, frame_offset, frame_length, term_id);
-            self.term_buffer
-                .copy_from(frame_offset + data_frame_header::LENGTH, msg_body_buffer, msg_body_offset, length);
+            self.term_buffer.copy_from(
+                frame_offset + data_frame_header::LENGTH,
+                msg_body_buffer,
+                msg_body_offset,
+                length,
+            );
 
             let reserved_value: i64 = reserved_value_supplier(self.term_buffer, frame_offset, frame_length);
             self.term_buffer
@@ -218,7 +222,7 @@
 
         let required_length: Index = (num_max_payloads * (max_payload_length + data_frame_header::LENGTH)) + last_frame_length;
         let raw_tail: i64 = self.get_and_add_raw_tail(required_length);
-        let term_offset: i64 = raw_tail & 0xFFFFFFFF;
+        let term_offset: i64 = raw_tail & 0xFFFF_FFFF;
         let term_id: i32 = log_buffer_descriptor::term_id(raw_tail);
 
         let term_length = self.term_buffer.capacity();
@@ -360,7 +364,7 @@
     }
 
     fn pack_raw_tail(term_id: i32, term_offset: Index) -> i64 {
-        ((term_id as i64) << 32) | term_offset  as i64
+        ((term_id as i64) << 32) | term_offset as i64
     }
 
     fn reserved_value_supplier(_buf: &AtomicBuffer, _unused: Index, _unused1: Index) -> i64 {
@@ -370,7 +374,15 @@
     #[test]
     #[allow(unused_variables)]
     fn test_term_appender_buf_capacity() {
-        gen_test_data!(metadata_buffer, term_buffer, hdr, msg_body, term_appender, header_writer, hidden_metadata_buffer);
+        gen_test_data!(
+            metadata_buffer,
+            term_buffer,
+            hdr,
+            msg_body,
+            term_appender,
+            header_writer,
+            hidden_metadata_buffer
+        );
 
         assert_eq!(term_appender.term_buffer().capacity(), TERM_BUFFER_CAPACITY);
     }
@@ -386,7 +398,15 @@
         let aligned_frame_length = bit_utils::align(frame_length, frame_descriptor::FRAME_ALIGNMENT);
         let tail: Index = 0;
 
-        gen_test_data!(metadata_buffer, term_buffer, hdr, msg_body, term_appender, header_writer, hidden_metadata_buffer);
+        gen_test_data!(
+            metadata_buffer,
+            term_buffer,
+            hdr,
+            msg_body,
+            term_appender,
+            header_writer,
+            hidden_metadata_buffer
+        );
 
         // Write TERM_ID in to metadata buffer used by TermAppender
         let packed_tail = pack_raw_tail(TERM_ID, tail);
@@ -401,13 +421,13 @@
         // Mark message as ready for transmission
         term_buffer.put_ordered::<i32>(frame_descriptor::length_offset(tail), frame_length as i32);
 
-        let resulting_offset = term_appender.append_unfragmented_message(&header_writer, &msg_body, 0, msg_length, reserved_value_supplier, TERM_ID);
+        let resulting_offset =
+            term_appender.append_unfragmented_message(&header_writer, &msg_body, 0, msg_length, reserved_value_supplier, TERM_ID);
 
         assert!(resulting_offset.is_ok());
 
         assert_eq!(resulting_offset.unwrap(), aligned_frame_length);
     }
-
 
     #[test]
     #[allow(unused_variables)]
@@ -417,7 +437,15 @@
         let aligned_frame_length = bit_utils::align(frame_length, frame_descriptor::FRAME_ALIGNMENT);
         let mut tail: Index = 0;
 
-        gen_test_data!(metadata_buffer, term_buffer, hdr, msg_body, term_appender, header_writer, hidden_metadata_buffer);
+        gen_test_data!(
+            metadata_buffer,
+            term_buffer,
+            hdr,
+            msg_body,
+            term_appender,
+            header_writer,
+            hidden_metadata_buffer
+        );
 
         // Write TERM_ID in to metadata buffer used by TermAppender
         let packed_tail = pack_raw_tail(TERM_ID, tail);
@@ -428,7 +456,8 @@
         term_buffer.put::<i64>(tail + *data_frame_header::RESERVED_VALUE_FIELD_OFFSET, RESERVED_VALUE);
         term_buffer.put_ordered::<i32>(frame_descriptor::length_offset(tail), frame_length as i32);
 
-        let resulting_offset0 = term_appender.append_unfragmented_message(&header_writer, &msg_body, 0, msg_length, reserved_value_supplier, TERM_ID);
+        let resulting_offset0 =
+            term_appender.append_unfragmented_message(&header_writer, &msg_body, 0, msg_length, reserved_value_supplier, TERM_ID);
         assert!(resulting_offset0.is_ok());
         assert_eq!(resulting_offset0.unwrap(), aligned_frame_length);
 
@@ -439,7 +468,8 @@
         term_buffer.put::<i64>(tail + *data_frame_header::RESERVED_VALUE_FIELD_OFFSET, RESERVED_VALUE);
         term_buffer.put_ordered::<i32>(frame_descriptor::length_offset(tail), frame_length as i32);
 
-        let resulting_offset1 = term_appender.append_unfragmented_message(&header_writer, &msg_body, 0, msg_length, reserved_value_supplier, TERM_ID);
+        let resulting_offset1 =
+            term_appender.append_unfragmented_message(&header_writer, &msg_body, 0, msg_length, reserved_value_supplier, TERM_ID);
         assert!(resulting_offset1.is_ok());
         assert_eq!(resulting_offset1.unwrap(), aligned_frame_length * 2);
     }
@@ -449,13 +479,19 @@
     #[allow(unused_variables)]
     fn test_term_appender_pad_log() {
         let msg_length: Index = 120;
-        let required_frame_size =
-            bit_utils::align(msg_length + data_frame_header::LENGTH, frame_descriptor::FRAME_ALIGNMENT);
-        let tail_value =
-            TERM_BUFFER_CAPACITY - bit_utils::align(msg_length, frame_descriptor::FRAME_ALIGNMENT);
+        let required_frame_size = bit_utils::align(msg_length + data_frame_header::LENGTH, frame_descriptor::FRAME_ALIGNMENT);
+        let tail_value = TERM_BUFFER_CAPACITY - bit_utils::align(msg_length, frame_descriptor::FRAME_ALIGNMENT);
         let frame_length = TERM_BUFFER_CAPACITY - tail_value;
 
-        gen_test_data!(metadata_buffer, term_buffer, hdr, msg_body, term_appender, header_writer, hidden_metadata_buffer);
+        gen_test_data!(
+            metadata_buffer,
+            term_buffer,
+            hdr,
+            msg_body,
+            term_appender,
+            header_writer,
+            hidden_metadata_buffer
+        );
 
         // Write TERM_ID in to metadata buffer used by TermAppender
         let packed_tail = pack_raw_tail(TERM_ID, tail_value);
@@ -464,8 +500,9 @@
         term_buffer.put_ordered::<i32>(frame_descriptor::length_offset(tail_value), -frame_length as i32);
         term_buffer.put::<u16>(frame_descriptor::type_offset(tail_value), data_frame_header::HDR_TYPE_PAD);
         term_buffer.put_ordered::<i32>(frame_descriptor::length_offset(tail_value), frame_length as i32);
-    
-        let resulting_offset = term_appender.append_unfragmented_message(&header_writer, &msg_body, 0, msg_length, reserved_value_supplier, TERM_ID);
+
+        let resulting_offset =
+            term_appender.append_unfragmented_message(&header_writer, &msg_body, 0, msg_length, reserved_value_supplier, TERM_ID);
         assert!(resulting_offset.is_ok());
         assert_eq!(resulting_offset.unwrap(), TERM_APPENDER_FAILED);
     }
@@ -476,12 +513,19 @@
     fn test_term_appender_fragment_message() {
         let msg_length: Index = MAX_PAYLOAD_LENGTH + 1;
         let frame_length = data_frame_header::LENGTH + 1;
-        let required_capacity =
-            bit_utils::align(frame_length, frame_descriptor::FRAME_ALIGNMENT) + MAX_FRAME_LENGTH;
+        let required_capacity = bit_utils::align(frame_length, frame_descriptor::FRAME_ALIGNMENT) + MAX_FRAME_LENGTH;
         let mut tail: Index = 0;
-        
-        gen_test_data!(metadata_buffer, term_buffer, hdr, msg_body, term_appender, header_writer, hidden_metadata_buffer);
-        
+
+        gen_test_data!(
+            metadata_buffer,
+            term_buffer,
+            hdr,
+            msg_body,
+            term_appender,
+            header_writer,
+            hidden_metadata_buffer
+        );
+
         // Write TERM_ID in to metadata buffer used by TermAppender
         let packed_tail = pack_raw_tail(TERM_ID, tail);
         let _prev_tail = hidden_metadata_buffer.get_and_add_i64(*TERM_TAIL_OFFSET, packed_tail);
@@ -500,7 +544,15 @@
         term_buffer.put::<i64>(tail + *data_frame_header::RESERVED_VALUE_FIELD_OFFSET, RESERVED_VALUE);
         term_buffer.put_ordered::<i32>(frame_descriptor::length_offset(tail), frame_length as i32);
 
-        let resulting_offset = term_appender.append_fragmented_message(&header_writer, &msg_body, 0, msg_length, MAX_PAYLOAD_LENGTH, reserved_value_supplier, TERM_ID);
+        let resulting_offset = term_appender.append_fragmented_message(
+            &header_writer,
+            &msg_body,
+            0,
+            msg_length,
+            MAX_PAYLOAD_LENGTH,
+            reserved_value_supplier,
+            TERM_ID,
+        );
         assert!(resulting_offset.is_ok());
         assert_eq!(resulting_offset.unwrap(), required_capacity);
     }
@@ -512,10 +564,18 @@
         let frame_length = data_frame_header::LENGTH + msg_length;
         let aligned_frame_length = bit_utils::align(frame_length, frame_descriptor::FRAME_ALIGNMENT);
         let tail: Index = 0;
-    
+
         let mut buffer_claim = BufferClaim::default();
 
-        gen_test_data!(metadata_buffer, term_buffer, hdr, msg_body, term_appender, header_writer, hidden_metadata_buffer);
+        gen_test_data!(
+            metadata_buffer,
+            term_buffer,
+            hdr,
+            msg_body,
+            term_appender,
+            header_writer,
+            hidden_metadata_buffer
+        );
 
         // Write TERM_ID in to metadata buffer used by TermAppender
         let packed_tail = pack_raw_tail(TERM_ID, tail);
@@ -530,10 +590,6 @@
         assert_eq!(buffer_claim.offset(), (tail + data_frame_header::LENGTH));
         assert_eq!(buffer_claim.length(), msg_length);
 
-<<<<<<< HEAD
-        ta0.claim(&hw, msg.len() as Index, &mut buffer_claim, 0).ok();
-=======
         buffer_claim.commit();
->>>>>>> dd16bee6
     }
 }