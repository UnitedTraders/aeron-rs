--- conflicted
+++ resolved
@@ -20,11 +20,7 @@
 //typedef std::function<void(std::int32_t, concurrent::AtomicBuffer&, util::index_t, util::index_t)> handler_t;
 
 trait Handler {
-<<<<<<< HEAD
-    fn handle(message_type_id: Index, buffer: &AtomicBuffer, i1: Index, i2: Index);
-=======
     fn handle(message_type_id: i32, buffer: AtomicBuffer, i1: Index, i2: Index);
->>>>>>> 711f118d
 }
 
 use super::broadcast_receiver::BroadcastReceiver;
@@ -47,11 +43,7 @@
 
     pub fn receive<F>(&mut self, handler: F) -> Result<usize, BroadcastTransmitError>
     where
-<<<<<<< HEAD
-        F: Fn(Index, &AtomicBuffer, Index, Index),
-=======
         F: Fn(i32, AtomicBuffer, Index, Index),
->>>>>>> 711f118d
     {
         let mut messages_received: usize = 0;
         let last_seen_lapped_count = self.receiver.lapped_count();
