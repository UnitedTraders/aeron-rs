--- conflicted
+++ resolved
@@ -10,14 +10,11 @@
     (value + (alignment - 1)) & !(alignment - 1)
 }
 
-<<<<<<< HEAD
 pub fn is_power_of_two(value: i32) -> bool {
     value > 0 && ((value & (!value + 1)) == value)
 }
 
 #[allow(dead_code)]
-=======
->>>>>>> c5289b7a
 /// Allocate a buffer aligned on the cache size
 pub fn alloc_buffer_aligned(size: usize) -> *mut u8 {
     unsafe {
