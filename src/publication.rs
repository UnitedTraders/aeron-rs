--- conflicted
+++ resolved
@@ -649,27 +649,21 @@
         self.is_closed.store(true, Ordering::Release);
     }
 
-<<<<<<< HEAD
-    fn new_position(&self, term_count: Index, term_offset: Index, term_id: i32, position: i64, resulting_offset: Index) -> i64 {
-        if resulting_offset > 0 {
-            return (position - term_offset as i64) + resulting_offset as i64;
-=======
     fn new_position(
         &self,
         term_count: Index,
         term_offset: Index,
         term_id: i32,
-        position: Index,
+        position: i64,
         resulting_offset: Index,
     ) -> Result<u64, AeronError> {
         if resulting_offset > 0 {
-            let new_position = (position - term_offset) as i64 + resulting_offset as i64;
+            let new_position = (position - term_offset as i64) + resulting_offset as i64;
             return if new_position >= 0 {
                 Ok(new_position as u64)
             } else {
                 Err(AeronError::UnknownCode(new_position))
             };
->>>>>>> 4abfa3de
         }
 
         if position as i64 + term_offset as i64 > self.max_possible_position {
