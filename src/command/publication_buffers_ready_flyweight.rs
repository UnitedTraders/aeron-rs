/*
 * Copyright 2020 UT OVERSEAS INC
 *
 * Licensed under the Apache License, Version 2.0 (the "License");
 * you may not use this file except in compliance with the License.
 * You may obtain a copy of the License at
 *
 * https://www.apache.org/licenses/LICENSE-2.0
 *
 * Unless required by applicable law or agreed to in writing, software
 * distributed under the License is distributed on an "AS IS" BASIS,
 * WITHOUT WARRANTIES OR CONDITIONS OF ANY KIND, either express or implied.
 * See the License for the specific language governing permissions and
 * limitations under the License.
 */

use std::ffi::CString;

use crate::command::flyweight::Flyweight;
use crate::concurrent::atomic_buffer::AtomicBuffer;
use crate::offset_of;
use crate::utils::types::Index;

/**
* Message to denote that new buffers have been added for a publication.
*
* @see ControlProtocolEvents
*
* 0                   1                   2                   3
* 0 1 2 3 4 5 6 7 8 9 0 1 2 3 4 5 6 7 8 9 0 1 2 3 4 5 6 7 8 9 0 1
* +-+-+-+-+-+-+-+-+-+-+-+-+-+-+-+-+-+-+-+-+-+-+-+-+-+-+-+-+-+-+-+-+
* |                      Correlation ID                           |
* |                                                               |
* +---------------------------------------------------------------+
* |                      Registration ID                          |
* |                                                               |
* +---------------------------------------------------------------+
* |                        Session ID                             |
* +---------------------------------------------------------------+
* |                         Stream ID                             |
* +---------------------------------------------------------------+
* |                  Position Limit Counter Id                    |
* +---------------------------------------------------------------+
* |                  Channel Status Indicator ID                  |
* +---------------------------------------------------------------+
* |                       Log File Length                         |
* +---------------------------------------------------------------+
* |                        Log File Name                         ...
* ...                                                             |
* +---------------------------------------------------------------+
*/

#[repr(C, packed(4))]
#[derive(Copy, Clone)]
struct PublicationBuffersReadyDefn {
    correlation_id: i64,
    registration_id: i64,
    session_id: i32,
    stream_id: i32,
    position_limit_counter_id: i32,
    channel_status_indicator_id: i32,
    log_file_length: i32,
    log_file_data: *mut i8,
}

pub(crate) struct PublicationBuffersReadyFlyweight {
    flyweight: Flyweight<PublicationBuffersReadyDefn>,
}

impl PublicationBuffersReadyFlyweight {
    pub fn new(buffer: AtomicBuffer, offset: Index) -> Self {
        Self {
            flyweight: Flyweight::new(buffer, offset),
        }
    }

    // Getters

    #[inline]
    pub unsafe fn correlation_id(&self) -> i64 {
        (*self.flyweight.m_struct).correlation_id
    }

    #[inline]
    pub unsafe fn registration_id(&self) -> i64 {
        (*self.flyweight.m_struct).registration_id
    }

    #[inline]
    pub unsafe fn session_id(&self) -> i32 {
        (*self.flyweight.m_struct).session_id
    }

    #[inline]
    pub unsafe fn stream_id(&self) -> i32 {
        (*self.flyweight.m_struct).stream_id
    }

    #[inline]
    pub unsafe fn position_limit_counter_id(&self) -> i32 {
        (*self.flyweight.m_struct).position_limit_counter_id
    }

    #[inline]
    pub unsafe fn channel_status_indicator_id(&self) -> i32 {
        (*self.flyweight.m_struct).channel_status_indicator_id
    }

    // Setters

    #[inline]
    pub unsafe fn set_correlation_id(&mut self, value: i64) {
        (*self.flyweight.m_struct).correlation_id = value;
    }

    #[inline]
    pub unsafe fn set_registration_id(&mut self, value: i64) {
        (*self.flyweight.m_struct).registration_id = value;
    }

    #[inline]
    pub unsafe fn set_session_id(&mut self, value: i32) {
        (*self.flyweight.m_struct).session_id = value;
    }

    #[inline]
    pub unsafe fn set_stream_id(&mut self, value: i32) {
        (*self.flyweight.m_struct).stream_id = value;
    }

    #[inline]
    pub unsafe fn set_position_limit_counter_id(&mut self, value: i32) {
        (*self.flyweight.m_struct).position_limit_counter_id = value;
    }

    #[inline]
    pub unsafe fn set_channel_status_indicator_id(&mut self, value: i32) {
        (*self.flyweight.m_struct).channel_status_indicator_id = value;
    }

    // Interaction with Flyweight methods

    #[inline]
    pub fn log_file_name(&self) -> CString {
        self.flyweight
            .string_get(offset_of!(PublicationBuffersReadyDefn, log_file_length))
    }

    #[inline]
    pub fn set_log_file_name(&mut self, value: &[u8]) {
        self.flyweight
            .string_put(offset_of!(PublicationBuffersReadyDefn, log_file_length), value);
    }

    #[inline]
<<<<<<< HEAD
    pub unsafe fn length(&self) -> Index {
        offset_of!(PublicationBuffersReadyDefn, log_file_data) + (*self.flyweight.m_struct).log_file_length as Index
=======
    pub fn length(&self) -> Index {
        offset_of!(PublicationBuffersReadyDefn, log_file_data) + self.flyweight.m_struct.log_file_length as Index
>>>>>>> 711f118d
    }
}<|MERGE_RESOLUTION|>--- conflicted
+++ resolved
@@ -153,12 +153,7 @@
     }
 
     #[inline]
-<<<<<<< HEAD
     pub unsafe fn length(&self) -> Index {
         offset_of!(PublicationBuffersReadyDefn, log_file_data) + (*self.flyweight.m_struct).log_file_length as Index
-=======
-    pub fn length(&self) -> Index {
-        offset_of!(PublicationBuffersReadyDefn, log_file_data) + self.flyweight.m_struct.log_file_length as Index
->>>>>>> 711f118d
     }
 }